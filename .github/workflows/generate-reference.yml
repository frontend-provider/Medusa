--- conflicted
+++ resolved
@@ -1,13 +1,8 @@
 name: Generate References
-<<<<<<< HEAD
-on:
-  push:
-=======
 on: 
   pull_request:
     types:
       - closed
->>>>>>> 0dfa8ee6
     branches:
       - "master"
     paths:
@@ -45,12 +40,7 @@
         run: yarn generate:services
 
       - uses: stefanzweifel/git-auto-commit-action@v4
-<<<<<<< HEAD
-        with:
-          commit_message: Automatically Generated Services Reference
-=======
         with: 
           commit_message: "docs: automatically Generated Services Reference"
->>>>>>> 0dfa8ee6
           file_pattern: docs/content/*
           skip_dirty_check: false