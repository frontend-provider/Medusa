import CustomShippingOptionService from "../custom-shipping-option"
<<<<<<< HEAD
=======

>>>>>>> e51ce37b
import { MockManager, MockRepository } from "medusa-test-utils"

describe("CustomShippingOptionService", () => {
  describe("list", () => {
    const customShippingOptionRepository = MockRepository({
      find: (q) => {
        return Promise.resolve([
          {
            id: "cso-test",
            shipping_option_id: "test-so",
            price: 0,
            cart_id: "test-cso-cart",
          },
        ])
      },
    })

    const customShippingOptionService = new CustomShippingOptionService({
      manager: MockManager,
      customShippingOptionRepository,
    })

    beforeAll(async () => {
      jest.clearAllMocks()
    })

    it("calls customShippingOptionRepository find method", async () => {
      await customShippingOptionService.list(
        { cart_id: "test-cso-cart" },
        {
          relations: ["shipping_option"],
        }
      )
      expect(customShippingOptionRepository.find).toHaveBeenCalledTimes(1)
      expect(customShippingOptionRepository.find).toHaveBeenCalledWith({
        where: {
          cart_id: "test-cso-cart",
        },
        relations: {
          shipping_option: true,
        },
      })
    })
  })

  describe("retrieve", () => {
    const customShippingOptionRepository = MockRepository({
      findOne: (q) => {
        if (q.where.id === "cso-test") {
          return Promise.resolve({
            id: "cso-test",
            shipping_option_id: "test-so",
            price: 0,
            cart_id: "test-cso-cart",
          })
        }
      },
    })

    const customShippingOptionService = new CustomShippingOptionService({
      manager: MockManager,
      customShippingOptionRepository,
    })

    beforeAll(async () => {
      jest.clearAllMocks()
    })

    it("calls customShippingOptionRepository findOne method", async () => {
      await customShippingOptionService.retrieve("cso-test", {
        relations: ["shipping_option", "cart"],
      })

      expect(customShippingOptionRepository.findOne).toHaveBeenCalledTimes(1)
      expect(customShippingOptionRepository.findOne).toHaveBeenCalledWith({
        where: { id: "cso-test" },
        relations: {
          shipping_option: true,
          cart: true,
        },
      })
    })

    it("fails when custom shipping option is not found", async () => {
      expect(customShippingOptionService.retrieve("bad-cso")).rejects.toThrow(
        `Custom shipping option with id: bad-cso was not found.`
      )
    })
  })

  describe("create", () => {
    const customShippingOptionRepository = MockRepository({
      create: jest.fn().mockImplementation((f) => ({ id: "test-cso", ...f })),
      save: jest.fn().mockImplementation((f) => Promise.resolve(f)),
    })

    const customShippingOptionService = new CustomShippingOptionService({
      manager: MockManager,
      customShippingOptionRepository,
    })

    beforeAll(async () => {
      jest.clearAllMocks()
    })

    it("calls customShippingOptionRepository create method", async () => {
      const customShippingOption = {
        cart_id: "test-cso-cart",
        shipping_option_id: "test-so",
        price: 30,
      }
      await customShippingOptionService.create(customShippingOption)

      expect(customShippingOptionRepository.create).toHaveBeenCalledTimes(1)
      expect(customShippingOptionRepository.create).toHaveBeenCalledWith([
        {
          cart_id: "test-cso-cart",
          shipping_option_id: "test-so",
          price: 30,
<<<<<<< HEAD
          metadata: undefined,
=======
>>>>>>> e51ce37b
        },
      ])

      expect(customShippingOptionRepository.save).toHaveBeenCalledTimes(1)
      expect(customShippingOptionRepository.save).toHaveBeenCalledWith({
        0: {
          cart_id: "test-cso-cart",
          shipping_option_id: "test-so",
          price: 30,
        },
        id: "test-cso",
<<<<<<< HEAD
        0: {
          cart_id: "test-cso-cart",
          shipping_option_id: "test-so",
          price: 30,
          metadata: undefined,
        },
=======
>>>>>>> e51ce37b
      })
    })
  })
})<|MERGE_RESOLUTION|>--- conflicted
+++ resolved
@@ -1,9 +1,5 @@
+import { MockManager, MockRepository } from "medusa-test-utils"
 import CustomShippingOptionService from "../custom-shipping-option"
-<<<<<<< HEAD
-=======
-
->>>>>>> e51ce37b
-import { MockManager, MockRepository } from "medusa-test-utils"
 
 describe("CustomShippingOptionService", () => {
   describe("list", () => {
@@ -122,10 +118,6 @@
           cart_id: "test-cso-cart",
           shipping_option_id: "test-so",
           price: 30,
-<<<<<<< HEAD
-          metadata: undefined,
-=======
->>>>>>> e51ce37b
         },
       ])
 
@@ -137,15 +129,6 @@
           price: 30,
         },
         id: "test-cso",
-<<<<<<< HEAD
-        0: {
-          cart_id: "test-cso-cart",
-          shipping_option_id: "test-so",
-          price: 30,
-          metadata: undefined,
-        },
-=======
->>>>>>> e51ce37b
       })
     })
   })
